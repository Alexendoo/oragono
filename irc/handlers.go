--- conflicted
+++ resolved
@@ -1712,16 +1712,7 @@
 
 // OPER <name> <password>
 func operHandler(server *Server, client *Client, msg ircmsg.IrcMessage, rb *ResponseBuffer) bool {
-<<<<<<< HEAD
-	if client.flags[modes.Operator] == true {
-=======
-	name, err := CasefoldName(msg.Params[0])
-	if err != nil {
-		rb.Add(nil, server.name, ERR_PASSWDMISMATCH, client.nick, client.t("Password incorrect"))
-		return true
-	}
 	if client.HasMode(modes.Operator) == true {
->>>>>>> 22ec6139
 		rb.Add(nil, server.name, ERR_UNKNOWNERROR, "OPER", client.t("You're already opered-up!"))
 		return false
 	}
