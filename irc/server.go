--- conflicted
+++ resolved
@@ -49,7 +49,7 @@
 
 	// SupportedCapabilities are the caps we advertise.
 	// MaxLine, SASL and STS are set during server startup.
-	SupportedCapabilities = caps.NewSet(caps.AccountTag, caps.AccountNotify, caps.AwayNotify, caps.CapNotify, caps.ChgHost, caps.EchoMessage, caps.ExtendedJoin, caps.InviteNotify, caps.Languages, caps.MessageTags, caps.MultiPrefix, caps.Rename, caps.Resume, caps.ServerTime, caps.UserhostInNames)
+	SupportedCapabilities = caps.NewSet(caps.AccountTag, caps.AccountNotify, caps.AwayNotify, caps.Batch, caps.CapNotify, caps.ChgHost, caps.EchoMessage, caps.ExtendedJoin, caps.InviteNotify, caps.LabeledResponse, caps.Languages, caps.MessageTags, caps.MultiPrefix, caps.Rename, caps.Resume, caps.ServerTime, caps.UserhostInNames)
 
 	// CapValues are the actual values we advertise to v3.2 clients.
 	// actual values are set during server startup.
@@ -605,65 +605,7 @@
 	return chstrs
 }
 
-<<<<<<< HEAD
-func (client *Client) getWhoisOf(target *Client) {
-=======
-// WHOIS [ <target> ] <mask> *( "," <mask> )
-func whoisHandler(server *Server, client *Client, msg ircmsg.IrcMessage) bool {
-	var masksString string
-	//var target string
-
-	if len(msg.Params) > 1 {
-		//target = msg.Params[0]
-		masksString = msg.Params[1]
-	} else {
-		masksString = msg.Params[0]
-	}
-
-	rb := NewResponseBuffer(client)
-	rb.Label = GetLabel(msg)
-
-	if len(strings.TrimSpace(masksString)) < 1 {
-		rb.Add(nil, server.name, ERR_UNKNOWNERROR, client.nick, msg.Command, client.t("No masks given"))
-		rb.Send()
-		return false
-	}
-
-	if client.flags[Operator] {
-		masks := strings.Split(masksString, ",")
-		for _, mask := range masks {
-			casefoldedMask, err := Casefold(mask)
-			if err != nil {
-				rb.Add(nil, client.server.name, ERR_NOSUCHNICK, client.nick, mask, client.t("No such nick"))
-				continue
-			}
-			matches := server.clients.FindAll(casefoldedMask)
-			if len(matches) == 0 {
-				rb.Add(nil, client.server.name, ERR_NOSUCHNICK, client.nick, mask, client.t("No such nick"))
-				continue
-			}
-			for mclient := range matches {
-				client.getWhoisOf(mclient, rb)
-			}
-		}
-	} else {
-		// only get the first request
-		casefoldedMask, err := Casefold(strings.Split(masksString, ",")[0])
-		mclient := server.clients.Get(casefoldedMask)
-		if err != nil || mclient == nil {
-			rb.Add(nil, client.server.name, ERR_NOSUCHNICK, client.nick, masksString, client.t("No such nick"))
-			// fall through, ENDOFWHOIS is always sent
-		} else {
-			client.getWhoisOf(mclient, rb)
-		}
-	}
-	rb.Add(nil, server.name, RPL_ENDOFWHOIS, client.nick, masksString, client.t("End of /WHOIS list"))
-	rb.Send()
-	return false
-}
-
 func (client *Client) getWhoisOf(target *Client, rb *ResponseBuffer) {
->>>>>>> 8bc2c0ee
 	target.stateMutex.RLock()
 	defer target.stateMutex.RUnlock()
 
@@ -676,31 +618,18 @@
 	if target.class != nil {
 		rb.Add(nil, client.server.name, RPL_WHOISOPERATOR, client.nick, target.nick, target.whoisLine)
 	}
-<<<<<<< HEAD
 	if client.flags[modes.Operator] || client == target {
-		client.Send(nil, client.server.name, RPL_WHOISACTUALLY, client.nick, target.nick, fmt.Sprintf("%s@%s", target.username, utils.LookupHostname(target.IPString())), target.IPString(), client.t("Actual user@host, Actual IP"))
+		rb.Add(nil, client.server.name, RPL_WHOISACTUALLY, client.nick, target.nick, fmt.Sprintf("%s@%s", target.username, utils.LookupHostname(target.IPString())), target.IPString(), client.t("Actual user@host, Actual IP"))
 	}
 	if target.flags[modes.TLS] {
-		client.Send(nil, client.server.name, RPL_WHOISSECURE, client.nick, target.nick, client.t("is using a secure connection"))
-=======
-	if client.flags[Operator] || client == target {
-		rb.Add(nil, client.server.name, RPL_WHOISACTUALLY, client.nick, target.nick, fmt.Sprintf("%s@%s", target.username, utils.LookupHostname(target.IPString())), target.IPString(), client.t("Actual user@host, Actual IP"))
-	}
-	if target.flags[TLS] {
 		rb.Add(nil, client.server.name, RPL_WHOISSECURE, client.nick, target.nick, client.t("is using a secure connection"))
->>>>>>> 8bc2c0ee
 	}
 	accountName := target.AccountName()
 	if accountName != "" {
 		rb.Add(nil, client.server.name, RPL_WHOISACCOUNT, client.nick, accountName, client.t("is logged in as"))
 	}
-<<<<<<< HEAD
 	if target.flags[modes.Bot] {
-		client.Send(nil, client.server.name, RPL_WHOISBOT, client.nick, target.nick, ircfmt.Unescape(fmt.Sprintf(client.t("is a $bBot$b on %s"), client.server.networkName)))
-=======
-	if target.flags[Bot] {
 		rb.Add(nil, client.server.name, RPL_WHOISBOT, client.nick, target.nick, ircfmt.Unescape(fmt.Sprintf(client.t("is a $bBot$b on %s"), client.server.networkName)))
->>>>>>> 8bc2c0ee
 	}
 
 	if 0 < len(target.languages) {
@@ -712,13 +641,8 @@
 		rb.Add(nil, client.server.name, RPL_WHOISLANGUAGE, params...)
 	}
 
-<<<<<<< HEAD
 	if target.certfp != "" && (client.flags[modes.Operator] || client == target) {
-		client.Send(nil, client.server.name, RPL_WHOISCERTFP, client.nick, target.nick, fmt.Sprintf(client.t("has client certificate fingerprint %s"), target.certfp))
-=======
-	if target.certfp != "" && (client.flags[Operator] || client == target) {
 		rb.Add(nil, client.server.name, RPL_WHOISCERTFP, client.nick, target.nick, fmt.Sprintf(client.t("has client certificate fingerprint %s"), target.certfp))
->>>>>>> 8bc2c0ee
 	}
 	rb.Add(nil, client.server.name, RPL_WHOISIDLE, client.nick, target.nick, strconv.FormatUint(target.IdleSeconds(), 10), strconv.FormatInt(target.SignonTime(), 10), client.t("seconds idle, signon time"))
 }
